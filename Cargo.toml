[package]
name = "nom-sql"
version = "0.0.11"
authors = ["Malte Schwarzkopf <malte@csail.mit.edu>"]

documentation = "https://docs.rs/nom-sql"
homepage = "https://github.com/ms705/nom-sql"
repository = "https://github.com/ms705/nom-sql.git"

description = "A SQL parser written using nom."

license = "MIT"

[dependencies]
serde = "1.0"
serde_derive = "1.0"
<<<<<<< HEAD
nom = "5.0.1"
nom_locate = "2.0.0"
=======
nom = "6"
>>>>>>> 23e2b18c

[dev-dependencies]
pretty_assertions = "0.5.1"<|MERGE_RESOLUTION|>--- conflicted
+++ resolved
@@ -14,12 +14,8 @@
 [dependencies]
 serde = "1.0"
 serde_derive = "1.0"
-<<<<<<< HEAD
-nom = "5.0.1"
-nom_locate = "2.0.0"
-=======
 nom = "6"
->>>>>>> 23e2b18c
+nom_locate = "3.0.0"
 
 [dev-dependencies]
 pretty_assertions = "0.5.1"