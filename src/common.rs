use nom::branch::alt;
use nom::character::complete::{alphanumeric1, digit1, line_ending, multispace0, multispace1};
use nom::character::is_alphanumeric;
use nom::combinator::{map, not, peek};
<<<<<<< HEAD
use nom::{IResult, InputLength, AsBytes};
=======
use nom::{IResult, InputLength, Parser};
>>>>>>> 23e2b18c
use std::fmt::{self, Display};
use std::str;
use std::str::FromStr;

use arithmetic::{arithmetic_expression, ArithmeticExpression};
use case::case_when_column;
use column::{Column, FunctionArgument, FunctionArguments, FunctionExpression};
use keywords::{escape_if_keyword, sql_keyword};
use nom::bytes::complete::{is_not, tag, tag_no_case, take, take_until, take_while1};
use nom::combinator::opt;
use nom::error::{ErrorKind, ParseError};
use nom::multi::{fold_many0, many0, many1, separated_list0};
use nom::sequence::{delimited, pair, preceded, separated_pair, terminated, tuple};
use table::Table;
use ::{Span, Position};

#[derive(Clone, Debug, Eq, Hash, PartialEq, Serialize, Deserialize)]
pub enum SqlType {
    Bool,
    Char(u16),
    Varchar(u16),
    Int(u16),
    UnsignedInt(u16),
    Bigint(u16),
    UnsignedBigint(u16),
    Tinyint(u16),
    UnsignedTinyint(u16),
    Blob,
    Longblob,
    Mediumblob,
    Tinyblob,
    Double,
    Float,
    Real,
    Tinytext,
    Mediumtext,
    Longtext,
    Text,
    Date,
    DateTime(u16),
    Timestamp,
    Binary(u16),
    Varbinary(u16),
    Enum(Vec<Literal>),
    Decimal(u8, u8),
}

impl fmt::Display for SqlType {
    fn fmt(&self, f: &mut fmt::Formatter) -> fmt::Result {
        match *self {
            SqlType::Bool => write!(f, "BOOL"),
            SqlType::Char(len) => write!(f, "CHAR({})", len),
            SqlType::Varchar(len) => write!(f, "VARCHAR({})", len),
            SqlType::Int(len) => write!(f, "INT({})", len),
            SqlType::UnsignedInt(len) => write!(f, "INT({}) UNSIGNED", len),
            SqlType::Bigint(len) => write!(f, "BIGINT({})", len),
            SqlType::UnsignedBigint(len) => write!(f, "BIGINT({}) UNSIGNED", len),
            SqlType::Tinyint(len) => write!(f, "TINYINT({})", len),
            SqlType::UnsignedTinyint(len) => write!(f, "TINYINT({}) UNSIGNED", len),
            SqlType::Blob => write!(f, "BLOB"),
            SqlType::Longblob => write!(f, "LONGBLOB"),
            SqlType::Mediumblob => write!(f, "MEDIUMBLOB"),
            SqlType::Tinyblob => write!(f, "TINYBLOB"),
            SqlType::Double => write!(f, "DOUBLE"),
            SqlType::Float => write!(f, "FLOAT"),
            SqlType::Real => write!(f, "REAL"),
            SqlType::Tinytext => write!(f, "TINYTEXT"),
            SqlType::Mediumtext => write!(f, "MEDIUMTEXT"),
            SqlType::Longtext => write!(f, "LONGTEXT"),
            SqlType::Text => write!(f, "TEXT"),
            SqlType::Date => write!(f, "DATE"),
            SqlType::DateTime(len) => write!(f, "DATETIME({})", len),
            SqlType::Timestamp => write!(f, "TIMESTAMP"),
            SqlType::Binary(len) => write!(f, "BINARY({})", len),
            SqlType::Varbinary(len) => write!(f, "VARBINARY({})", len),
            SqlType::Enum(_) => write!(f, "ENUM(...)"),
            SqlType::Decimal(m, d) => write!(f, "DECIMAL({}, {})", m, d),
        }
    }
}

#[derive(Clone, Debug, Eq, Hash, PartialEq, Serialize, Deserialize)]
pub struct Real {
    pub integral: i32,
    pub fractional: i32,
}

#[derive(Clone, Debug, Eq, Hash, PartialEq, Serialize, Deserialize)]
pub enum ItemPlaceholder {
    QuestionMark,
    DollarNumber(i32),
    ColonNumber(i32),
}

impl ToString for ItemPlaceholder {
    fn to_string(&self) -> String {
        match *self {
            ItemPlaceholder::QuestionMark => "?".to_string(),
            ItemPlaceholder::DollarNumber(ref i) => format!("${}", i),
            ItemPlaceholder::ColonNumber(ref i) => format!(":{}", i),
        }
    }
}

#[derive(Clone, Debug, Eq, Hash, PartialEq, Serialize, Deserialize)]
pub enum Literal {
    Null,
    Integer(i64),
    UnsignedInteger(u64),
    FixedPoint(Real),
    String(String),
    Blob(Vec<u8>),
    CurrentTime,
    CurrentDate,
    CurrentTimestamp,
    Placeholder(ItemPlaceholder),
}

impl From<i64> for Literal {
    fn from(i: i64) -> Self {
        Literal::Integer(i)
    }
}

impl From<u64> for Literal {
    fn from(i: u64) -> Self {
        Literal::UnsignedInteger(i)
    }
}

impl From<i32> for Literal {
    fn from(i: i32) -> Self {
        Literal::Integer(i.into())
    }
}

impl From<u32> for Literal {
    fn from(i: u32) -> Self {
        Literal::UnsignedInteger(i.into())
    }
}

impl From<String> for Literal {
    fn from(s: String) -> Self {
        Literal::String(s)
    }
}

impl<'a> From<&'a str> for Literal {
    fn from(s: &'a str) -> Self {
        Literal::String(String::from(s))
    }
}

impl ToString for Literal {
    fn to_string(&self) -> String {
        match *self {
            Literal::Null => "NULL".to_string(),
            Literal::Integer(ref i) => format!("{}", i),
            Literal::UnsignedInteger(ref i) => format!("{}", i),
            Literal::FixedPoint(ref f) => format!("{}.{}", f.integral, f.fractional),
            Literal::String(ref s) => format!("'{}'", s.replace('\'', "''")),
            Literal::Blob(ref bv) => format!(
                "{}",
                bv.iter()
                    .map(|v| format!("{:x}", v))
                    .collect::<Vec<String>>()
                    .join(" ")
            ),
            Literal::CurrentTime => "CURRENT_TIME".to_string(),
            Literal::CurrentDate => "CURRENT_DATE".to_string(),
            Literal::CurrentTimestamp => "CURRENT_TIMESTAMP".to_string(),
            Literal::Placeholder(ref item) => item.to_string(),
        }
    }
}

#[derive(Debug, Clone, Deserialize, Eq, Hash, PartialEq, Serialize)]
pub struct LiteralExpression {
    pub value: Literal,
    pub alias: Option<String>,
}

impl From<Literal> for LiteralExpression {
    fn from(l: Literal) -> Self {
        LiteralExpression {
            value: l,
            alias: None,
        }
    }
}

impl fmt::Display for LiteralExpression {
    fn fmt(&self, f: &mut fmt::Formatter) -> fmt::Result {
        match self.alias {
            Some(ref alias) => write!(f, "{} AS {}", self.value.to_string(), alias),
            None => write!(f, "{}", self.value.to_string()),
        }
    }
}

#[derive(Clone, Debug, Eq, Hash, PartialEq, Serialize, Deserialize)]
pub enum Operator {
    Not,
    And,
    Or,
    Like,
    NotLike,
    Equal,
    NotEqual,
    Greater,
    GreaterOrEqual,
    Less,
    LessOrEqual,
    In,
    NotIn,
    Is,
}

impl Display for Operator {
    fn fmt(&self, f: &mut fmt::Formatter) -> fmt::Result {
        let op = match *self {
            Operator::Not => "NOT",
            Operator::And => "AND",
            Operator::Or => "OR",
            Operator::Like => "LIKE",
            Operator::NotLike => "NOT_LIKE",
            Operator::Equal => "=",
            Operator::NotEqual => "!=",
            Operator::Greater => ">",
            Operator::GreaterOrEqual => ">=",
            Operator::Less => "<",
            Operator::LessOrEqual => "<=",
            Operator::In => "IN",
            Operator::NotIn => "NOT IN",
            Operator::Is => "IS",
        };
        write!(f, "{}", op)
    }
}

#[derive(Clone, Debug, Eq, Hash, PartialEq, Serialize, Deserialize)]
pub enum TableKey {
    PrimaryKey(Vec<Column>),
    UniqueKey(Option<String>, Vec<Column>),
    FulltextKey(Option<String>, Vec<Column>),
    Key(String, Vec<Column>),
}

impl fmt::Display for TableKey {
    fn fmt(&self, f: &mut fmt::Formatter) -> fmt::Result {
        match *self {
            TableKey::PrimaryKey(ref columns) => {
                write!(f, "PRIMARY KEY ")?;
                write!(
                    f,
                    "({})",
                    columns
                        .iter()
                        .map(|c| escape_if_keyword(&c.name))
                        .collect::<Vec<_>>()
                        .join(", ")
                )
            }
            TableKey::UniqueKey(ref name, ref columns) => {
                write!(f, "UNIQUE KEY ")?;
                if let Some(ref name) = *name {
                    write!(f, "{} ", escape_if_keyword(name))?;
                }
                write!(
                    f,
                    "({})",
                    columns
                        .iter()
                        .map(|c| escape_if_keyword(&c.name))
                        .collect::<Vec<_>>()
                        .join(", ")
                )
            }
            TableKey::FulltextKey(ref name, ref columns) => {
                write!(f, "FULLTEXT KEY ")?;
                if let Some(ref name) = *name {
                    write!(f, "{} ", escape_if_keyword(name))?;
                }
                write!(
                    f,
                    "({})",
                    columns
                        .iter()
                        .map(|c| escape_if_keyword(&c.name))
                        .collect::<Vec<_>>()
                        .join(", ")
                )
            }
            TableKey::Key(ref name, ref columns) => {
                write!(f, "KEY {} ", escape_if_keyword(name))?;
                write!(
                    f,
                    "({})",
                    columns
                        .iter()
                        .map(|c| escape_if_keyword(&c.name))
                        .collect::<Vec<_>>()
                        .join(", ")
                )
            }
        }
    }
}

#[derive(Clone, Debug, Eq, Hash, PartialEq, Serialize, Deserialize)]
pub enum FieldDefinitionExpression {
    All,
    AllInTable(String),
    Col(Column),
    Value(FieldValueExpression),
}

impl Display for FieldDefinitionExpression {
    fn fmt(&self, f: &mut fmt::Formatter) -> fmt::Result {
        match *self {
            FieldDefinitionExpression::All => write!(f, "*"),
            FieldDefinitionExpression::AllInTable(ref table) => {
                write!(f, "{}.*", escape_if_keyword(table))
            }
            FieldDefinitionExpression::Col(ref col) => write!(f, "{}", col),
            FieldDefinitionExpression::Value(ref val) => write!(f, "{}", val),
        }
    }
}

impl Default for FieldDefinitionExpression {
    fn default() -> FieldDefinitionExpression {
        FieldDefinitionExpression::All
    }
}

#[derive(Clone, Debug, Eq, Hash, PartialEq, Serialize, Deserialize)]
pub enum FieldValueExpression {
    Arithmetic(ArithmeticExpression),
    Literal(LiteralExpression),
}

impl Display for FieldValueExpression {
    fn fmt(&self, f: &mut fmt::Formatter) -> fmt::Result {
        match *self {
            FieldValueExpression::Arithmetic(ref expr) => write!(f, "{}", expr),
            FieldValueExpression::Literal(ref lit) => write!(f, "{}", lit),
        }
    }
}

#[inline]
pub fn is_sql_identifier(chr: u8) -> bool {
    is_alphanumeric(chr) || chr == '_' as u8 || chr == '@' as u8
}

#[inline]
fn len_as_u16(len: Span) -> u16 {
    match str::from_utf8(len.fragment()) {
        Ok(s) => match u16::from_str(s) {
            Ok(v) => v,
            Err(e) => panic!(e),
        },
        Err(e) => panic!(e),
    }
}

<<<<<<< HEAD
fn precision_helper(i: Span) -> IResult<Span, (u8, Option<u8>)> {
=======
pub(crate) fn opt_delimited<I: Clone, O1, O2, O3, E: ParseError<I>, F, G, H>(
    mut first: F,
    mut second: G,
    mut third: H,
) -> impl FnMut(I) -> IResult<I, O2, E>
where
    F: Parser<I, O1, E>,
    G: Parser<I, O2, E>,
    H: Parser<I, O3, E>,
{
    move |input: I| {
        let inp = input.clone();
        match second.parse(input) {
            Ok((i, o)) => Ok((i, o)),
            _ => {
                let (inp, _) = first.parse(inp)?;
                let (inp, o2) = second.parse(inp)?;
                third.parse(inp).map(|(i, _)| (i, o2))
            },
        }
    }
}

fn precision_helper(i: &[u8]) -> IResult<&[u8], (u8, Option<u8>)> {
>>>>>>> 23e2b18c
    let (remaining_input, (m, d)) = tuple((
        digit1,
        opt(preceded(tag(","), preceded(multispace0, digit1))),
    ))(i)?;

    Ok((remaining_input, (m.fragment()[0], d.map(|r| r.fragment()[0]))))
}

pub fn precision(i: Span) -> IResult<Span, (u8, Option<u8>)> {
    delimited(tag("("), precision_helper, tag(")"))(i)
}

fn opt_signed(i: Span) -> IResult<Span, Option<Span>> {
    opt(alt((tag_no_case("unsigned"), tag_no_case("signed"))))(i)
}

fn delim_digit(i: Span) -> IResult<Span, Span> {
    delimited(tag("("), digit1, tag(")"))(i)
}

// TODO: rather than copy paste these functions, should create a function that returns a parser
// based on the sql int type, just like nom does
fn tiny_int(i: Span) -> IResult<Span, SqlType> {
    let (remaining_input, (_, len, _, signed)) = tuple((
        tag_no_case("tinyint"),
        opt(delim_digit),
        multispace0,
        opt_signed,
    ))(i)?;

    match signed {
        Some(sign) => {
            if str::from_utf8(sign.fragment())
                .unwrap()
                .eq_ignore_ascii_case("unsigned")
            {
                Ok((
                    remaining_input,
                    SqlType::UnsignedTinyint(len.map(|l| len_as_u16(l)).unwrap_or(1)),
                ))
            } else {
                Ok((
                    remaining_input,
                    SqlType::Tinyint(len.map(|l| len_as_u16(l)).unwrap_or(1)),
                ))
            }
        }
        None => Ok((
            remaining_input,
            SqlType::Tinyint(len.map(|l| len_as_u16(l)).unwrap_or(1)),
        )),
    }
}

// TODO: rather than copy paste these functions, should create a function that returns a parser
// based on the sql int type, just like nom does
fn big_int(i: Span) -> IResult<Span, SqlType> {
    let (remaining_input, (_, len, _, signed)) = tuple((
        tag_no_case("bigint"),
        opt(delim_digit),
        multispace0,
        opt_signed,
    ))(i)?;

    match signed {
        Some(sign) => {
            if str::from_utf8(sign.fragment())
                .unwrap()
                .eq_ignore_ascii_case("unsigned")
            {
                Ok((
                    remaining_input,
                    SqlType::UnsignedBigint(len.map(|l| len_as_u16(l)).unwrap_or(1)),
                ))
            } else {
                Ok((
                    remaining_input,
                    SqlType::Bigint(len.map(|l| len_as_u16(l)).unwrap_or(1)),
                ))
            }
        }
        None => Ok((
            remaining_input,
            SqlType::Bigint(len.map(|l| len_as_u16(l)).unwrap_or(1)),
        )),
    }
}

// TODO: rather than copy paste these functions, should create a function that returns a parser
// based on the sql int type, just like nom does
fn sql_int_type(i: Span) -> IResult<Span, SqlType> {
    let (remaining_input, (_, len, _, signed)) = tuple((
        alt((
            tag_no_case("integer"),
            tag_no_case("int"),
            tag_no_case("smallint"),
        )),
        opt(delim_digit),
        multispace0,
        opt_signed,
    ))(i)?;

    match signed {
        Some(sign) => {
            if str::from_utf8(sign.fragment())
                .unwrap()
                .eq_ignore_ascii_case("unsigned")
            {
                Ok((
                    remaining_input,
                    SqlType::UnsignedInt(len.map(|l| len_as_u16(l)).unwrap_or(32)),
                ))
            } else {
                Ok((
                    remaining_input,
                    SqlType::Int(len.map(|l| len_as_u16(l)).unwrap_or(32)),
                ))
            }
        }
        None => Ok((
            remaining_input,
            SqlType::Int(len.map(|l| len_as_u16(l)).unwrap_or(32)),
        )),
    }
}

// TODO(malte): not strictly ok to treat DECIMAL and NUMERIC as identical; the
// former has "at least" M precision, the latter "exactly".
// See https://dev.mysql.com/doc/refman/5.7/en/precision-math-decimal-characteristics.html
fn decimal_or_numeric(i: Span) -> IResult<Span, SqlType> {
    let (remaining_input, precision) = delimited(
        alt((tag_no_case("decimal"), tag_no_case("numeric"))),
        opt(precision),
        multispace0,
    )(i)?;

    match precision {
        None => Ok((remaining_input, SqlType::Decimal(32, 0))),
        Some((m, None)) => Ok((remaining_input, SqlType::Decimal(m, 0))),
        Some((m, Some(d))) => Ok((remaining_input, SqlType::Decimal(m, d))),
    }
}

fn type_identifier_first_half(i: Span) -> IResult<Span, SqlType> {
    alt((
        tiny_int,
        big_int,
        sql_int_type,
        map(tag_no_case("bool"), |_| SqlType::Bool),
        map(
            tuple((
                tag_no_case("char"),
                delim_digit,
                multispace0,
                opt(tag_no_case("binary")),
            )),
            |t| SqlType::Char(len_as_u16(t.1)),
        ),
        map(preceded(tag_no_case("datetime"), opt(delim_digit)), |fsp| {
            SqlType::DateTime(match fsp {
                Some(fsp) => len_as_u16(fsp),
                None => 0 as u16,
            })
        }),
        map(tag_no_case("date"), |_| SqlType::Date),
        map(
            tuple((tag_no_case("double"), multispace0, opt_signed)),
            |_| SqlType::Double,
        ),
        map(
            terminated(
                preceded(
                    tag_no_case("enum"),
                    delimited(tag("("), value_list, tag(")")),
                ),
                multispace0,
            ),
            |v| SqlType::Enum(v),
        ),
        map(
            tuple((
                tag_no_case("float"),
                multispace0,
                opt(precision),
                multispace0,
            )),
            |_| SqlType::Float,
        ),
        map(
            tuple((tag_no_case("real"), multispace0, opt_signed)),
            |_| SqlType::Real,
        ),
        map(tag_no_case("text"), |_| SqlType::Text),
        map(
            tuple((tag_no_case("timestamp"), opt(delim_digit), multispace0)),
            |_| SqlType::Timestamp,
        ),
        map(
            tuple((
                tag_no_case("varchar"),
                delim_digit,
                multispace0,
                opt(tag_no_case("binary")),
            )),
            |t| SqlType::Varchar(len_as_u16(t.1)),
        ),
        decimal_or_numeric,
    ))(i)
}

fn type_identifier_second_half(i: Span) -> IResult<Span, SqlType> {
    alt((
        map(
            tuple((tag_no_case("binary"), delim_digit, multispace0)),
            |t| SqlType::Binary(len_as_u16(t.1)),
        ),
        map(tag_no_case("blob"), |_| SqlType::Blob),
        map(tag_no_case("longblob"), |_| SqlType::Longblob),
        map(tag_no_case("mediumblob"), |_| SqlType::Mediumblob),
        map(tag_no_case("mediumtext"), |_| SqlType::Mediumtext),
        map(tag_no_case("longtext"), |_| SqlType::Longtext),
        map(tag_no_case("tinyblob"), |_| SqlType::Tinyblob),
        map(tag_no_case("tinytext"), |_| SqlType::Tinytext),
        map(
            tuple((tag_no_case("varbinary"), delim_digit, multispace0)),
            |t| SqlType::Varbinary(len_as_u16(t.1)),
        ),
    ))(i)
}

// A SQL type specifier.
pub fn type_identifier(i: Span) -> IResult<Span, SqlType> {
    alt((type_identifier_first_half, type_identifier_second_half))(i)
}

// Parses the argument for an aggregation function
pub fn function_argument_parser(i: &[u8]) -> IResult<&[u8], FunctionArgument> {
    alt((
        map(case_when_column, |cw| FunctionArgument::Conditional(cw)),
        map(column_identifier_no_alias, |c| FunctionArgument::Column(c)),
    ))(i)
}

// Parses the arguments for an aggregation function, and also returns whether the distinct flag is
// present.
<<<<<<< HEAD
pub fn function_arguments(i: Span) -> IResult<Span, (FunctionArguments, bool)> {
=======
pub fn function_arguments(i: &[u8]) -> IResult<&[u8], (FunctionArgument, bool)> {
>>>>>>> 23e2b18c
    let distinct_parser = opt(tuple((tag_no_case("distinct"), multispace1)));
    let (remaining_input, (distinct, args)) = tuple((distinct_parser, function_argument_parser))(i)?;
    Ok((remaining_input, (args, distinct.is_some())))
}

fn group_concat_fx_helper(i: Span) -> IResult<Span, Span> {
    let ws_sep = preceded(multispace0, tag_no_case("separator"));
    let (remaining_input, sep) = delimited(
        ws_sep,
        delimited(tag("'"), opt(alphanumeric1), tag("'")),
        multispace0,
    )(i)?;

    Ok((remaining_input, sep.unwrap_or(Span::new(&[0u8; 0]))))
}

fn group_concat_fx(i: Span) -> IResult<Span, (Column, Option<Span>)> {
    pair(column_identifier_no_alias, opt(group_concat_fx_helper))(i)
}

<<<<<<< HEAD
fn delim_fx_args(i: Span) -> IResult<Span, (FunctionArguments, bool)> {
=======
fn delim_fx_args(i: &[u8]) -> IResult<&[u8], (FunctionArgument, bool)> {
>>>>>>> 23e2b18c
    delimited(tag("("), function_arguments, tag(")"))(i)
}

pub fn column_function(i: Span) -> IResult<Span, FunctionExpression> {
    let delim_group_concat_fx = delimited(tag("("), group_concat_fx, tag(")"));
    alt((
        map(tag_no_case("count(*)"), |_| FunctionExpression::CountStar),
        map(preceded(tag_no_case("count"), delim_fx_args), |args| {
            FunctionExpression::Count(args.0.clone(), args.1)
        }),
        map(preceded(tag_no_case("sum"), delim_fx_args), |args| {
            FunctionExpression::Sum(args.0.clone(), args.1)
        }),
        map(preceded(tag_no_case("avg"), delim_fx_args), |args| {
            FunctionExpression::Avg(args.0.clone(), args.1)
        }),
        map(preceded(tag_no_case("max"), delim_fx_args), |args| {
            FunctionExpression::Max(args.0.clone())
        }),
        map(preceded(tag_no_case("min"), delim_fx_args), |args| {
            FunctionExpression::Min(args.0.clone())
        }),
        map(
            preceded(tag_no_case("group_concat"), delim_group_concat_fx),
            |spec| {
                let (ref col, ref sep) = spec;
                let sep = match *sep {
                    // default separator is a comma, see MySQL manual §5.7
                    None => String::from(","),
                    Some(s) => String::from_utf8(s.fragment().to_vec()).unwrap(),
                };
                FunctionExpression::GroupConcat(FunctionArgument::Column(col.clone()), sep)
            },
        ),
        map(tuple((sql_identifier, multispace0, tag("("), separated_list0(tag(","), delimited(multispace0, function_argument_parser, multispace0)), tag(")"))), |tuple| {
            let (name, _, _, arguments, _) = tuple;
            FunctionExpression::Generic(
                str::from_utf8(name).unwrap().to_string(), 
                FunctionArguments::from(arguments))
        })
    ))(i)
}

// Parses a SQL column identifier in the table.column format
pub fn column_identifier_no_alias(i: Span) -> IResult<Span, Column> {
    let table_parser = pair(opt(terminated(sql_identifier, tag("."))), sql_identifier);
    alt((
        map(column_function, |f| Column {
            pos: Position::from_span(i),
            name: format!("{}", f),
            alias: None,
            table: None,
            function: Some(Box::new(f)),
        }),
        map(table_parser, |tup| Column {
            pos: Position::from_span(i),
            name: str::from_utf8(tup.1.fragment()).unwrap().to_string(),
            alias: None,
            table: match tup.0 {
                None => None,
                Some(t) => Some(str::from_utf8(t.fragment()).unwrap().to_string()),
            },
            function: None,
        }),
    ))(i)
}

// Parses a SQL column identifier in the table.column format
pub fn column_identifier(i: Span) -> IResult<Span, Column> {
    let col_func_no_table = map(pair(column_function, opt(as_alias)), |tup| Column {
        pos: Position::from_span(i),
        name: match tup.1 {
            None => format!("{}", tup.0),
            Some(a) => String::from(a),
        },
        alias: match tup.1 {
            None => None,
            Some(a) => Some(String::from(a)),
        },
        table: None,
        function: Some(Box::new(tup.0)),
    });
    let col_w_table = map(
        tuple((
            opt(terminated(sql_identifier, tag("."))),
            sql_identifier,
            opt(as_alias),
        )),
        |tup| Column {
            pos: Position::from_span(i),
            name: str::from_utf8(tup.1.fragment()).unwrap().to_string(),
            alias: match tup.2 {
                None => None,
                Some(a) => Some(String::from(a)),
            },
            table: match tup.0 {
                None => None,
                Some(t) => Some(str::from_utf8(t.fragment()).unwrap().to_string()),
            },
            function: None,
        },
    );
    alt((col_func_no_table, col_w_table))(i)
}

// Parses a SQL identifier (alphanumeric1 and "_").
pub fn sql_identifier(i: Span) -> IResult<Span, Span> {
    alt((
        preceded(not(peek(sql_keyword)), take_while1(is_sql_identifier)),
        delimited(tag("`"), take_while1(is_sql_identifier), tag("`")),
        delimited(tag("["), take_while1(is_sql_identifier), tag("]")),
    ))(i)
}

// Parse an unsigned integer.
pub fn unsigned_number(i: Span) -> IResult<Span, u64> {
    map(digit1, |d:Span| {
        FromStr::from_str(str::from_utf8(d.fragment()).unwrap()).unwrap()
    })(i)
}

pub(crate) fn eof<I: Copy + InputLength, E: ParseError<I>>(input: I) -> IResult<I, I, E> {
    if input.input_len() == 0 {
        Ok((input, input))
    } else {
        Err(nom::Err::Error(E::from_error_kind(input, ErrorKind::Eof)))
    }
}

// Parse a terminator that ends a SQL statement.
pub fn statement_terminator(i: Span) -> IResult<Span, ()> {
    let (remaining_input, _) =
        delimited(multispace0, alt((tag(";"), line_ending, eof)), multispace0)(i)?;

    Ok((remaining_input, ()))
}

// Parse binary comparison operators
pub fn binary_comparison_operator(i: Span) -> IResult<Span, Operator> {
    alt((
        map(tag_no_case("not_like"), |_| Operator::NotLike),
        map(tag_no_case("like"), |_| Operator::Like),
        map(tag_no_case("!="), |_| Operator::NotEqual),
        map(tag_no_case("<>"), |_| Operator::NotEqual),
        map(tag_no_case(">="), |_| Operator::GreaterOrEqual),
        map(tag_no_case("<="), |_| Operator::LessOrEqual),
        map(tag_no_case("="), |_| Operator::Equal),
        map(tag_no_case("<"), |_| Operator::Less),
        map(tag_no_case(">"), |_| Operator::Greater),
        map(tag_no_case("in"), |_| Operator::In),
    ))(i)
}

// Parse rule for AS-based aliases for SQL entities.
pub fn as_alias(i: Span) -> IResult<Span, &str> {
    map(
        tuple((
            multispace1,
            opt(pair(tag_no_case("as"), multispace1)),
            sql_identifier,
        )),
        |a| str::from_utf8(a.2.fragment()).unwrap(),
    )(i)
}

fn field_value_expr(i: Span) -> IResult<Span, FieldValueExpression> {
    alt((
        map(literal, |l| {
            FieldValueExpression::Literal(LiteralExpression {
                value: l.into(),
                alias: None,
            })
        }),
        map(arithmetic_expression, |ae| {
            FieldValueExpression::Arithmetic(ae)
        }),
    ))(i)
}

fn assignment_expr(i: Span) -> IResult<Span, (Column, FieldValueExpression)> {
    separated_pair(
        column_identifier_no_alias,
        delimited(multispace0, tag("="), multispace0),
        field_value_expr,
    )(i)
}

pub(crate) fn ws_sep_comma(i: Span) -> IResult<Span, Span> {
    delimited(multispace0, tag(","), multispace0)(i)
}

pub(crate) fn ws_sep_equals<'a, I>(i: I) -> IResult<I, I>
where
    I: nom::InputTakeAtPosition + nom::InputTake + nom::Compare<&'a str>,
    // Compare required by tag
    <I as nom::InputTakeAtPosition>::Item: nom::AsChar + Clone,
    // AsChar and Clone required by multispace0
{
    delimited(multispace0, tag("="), multispace0)(i)
}

pub fn assignment_expr_list(i: Span) -> IResult<Span, Vec<(Column, FieldValueExpression)>> {
    many1(terminated(assignment_expr, opt(ws_sep_comma)))(i)
}

// Parse rule for a comma-separated list of fields without aliases.
pub fn field_list(i: Span) -> IResult<Span, Vec<Column>> {
    many0(terminated(column_identifier_no_alias, opt(ws_sep_comma)))(i)
}

// Parse list of column/field definitions.
pub fn field_definition_expr(i: Span) -> IResult<Span, Vec<FieldDefinitionExpression>> {
    many0(terminated(
        alt((
            map(tag("*"), |_| FieldDefinitionExpression::All),
            map(terminated(table_reference, tag(".*")), |t| {
                FieldDefinitionExpression::AllInTable(t.name.clone())
            }),
            map(arithmetic_expression, |expr| {
                FieldDefinitionExpression::Value(FieldValueExpression::Arithmetic(expr))
            }),
            map(literal_expression, |lit| {
                FieldDefinitionExpression::Value(FieldValueExpression::Literal(lit))
            }),
            map(column_identifier, |col| FieldDefinitionExpression::Col(col)),
        )),
        opt(ws_sep_comma),
    ))(i)
}

// Parse list of table names.
// XXX(malte): add support for aliases
pub fn table_list(i: Span) -> IResult<Span, Vec<Table>> {
    many0(terminated(schema_table_reference, opt(ws_sep_comma)))(i)
}

// Integer literal value
pub fn integer_literal(i: Span) -> IResult<Span, Literal> {
    map(pair(opt(tag("-")), digit1), |tup:(Option<Span>, Span)| {
        let mut intval = i64::from_str(str::from_utf8(tup.1.fragment()).unwrap()).unwrap();
        if (tup.0).is_some() {
            intval *= -1;
        }
        Literal::Integer(intval)
    })(i)
}

fn unpack(v: Span) -> i32 {
    i32::from_str(str::from_utf8(v.fragment()).unwrap()).unwrap()
}

// Floating point literal value
pub fn float_literal(i: Span) -> IResult<Span, Literal> {
    map(tuple((opt(tag("-")), digit1, tag("."), digit1)), |tup| {
        Literal::FixedPoint(Real {
            integral: if (tup.0).is_some() {
                -1 * unpack(tup.1)
            } else {
                unpack(tup.1)
            },
            fractional: unpack(tup.3) as i32,
        })
    })(i)
}

/// String literal value
fn raw_string_quoted(input: Span, is_single_quote: bool) -> IResult<Span, Vec<u8>> {
    // TODO: clean up these assignments. lifetimes and temporary values made it difficult
    let quote_slice: Span = if is_single_quote { Span::new(b"\'") } else { Span::new(b"\"") };
    let double_quote_slice: Span = if is_single_quote { Span::new(b"\'\'") } else { Span::new(b"\"\"" )};
    let backslash_quote: Span = if is_single_quote { Span::new(b"\\\'") } else { Span::new(b"\\\"") };
    delimited(
        tag(quote_slice),
        fold_many0(
            alt((
                is_not(backslash_quote),
                map(tag(double_quote_slice), |_| -> Span {
                    if is_single_quote {
                        Span::new(b"\'")
                    } else {
                        Span::new(b"\"")
                    }
                }),
                map(tag("\\\\"), |_| Span::new(&b"\\"[..])),
                map(tag("\\b"), |_| Span::new(&b"\x7f"[..])),
                map(tag("\\r"), |_| Span::new(&b"\r"[..])),
                map(tag("\\n"), |_| Span::new(&b"\n"[..])),
                map(tag("\\t"), |_| Span::new(&b"\t"[..])),
                map(tag("\\0"), |_| Span::new(&b"\0"[..])),
                map(tag("\\Z"), |_| Span::new(&b"\x1A"[..])),
                preceded(tag("\\"), take(1usize)),
            )),
            Vec::new(),
            |mut acc: Vec<u8>, bytes: Span| {
                acc.extend(bytes.as_bytes());
                acc
            },
        ),
        tag(quote_slice),
    )(input)
}

fn raw_string_single_quoted(i: Span) -> IResult<Span, Vec<u8>> {
    raw_string_quoted(i, true)
}

fn raw_string_double_quoted(i: Span) -> IResult<Span, Vec<u8>> {
    raw_string_quoted(i, false)
}

pub fn string_literal(i: Span) -> IResult<Span, Literal> {
    map(
        alt((raw_string_single_quoted, raw_string_double_quoted)),
        |bytes| match String::from_utf8(bytes) {
            Ok(s) => Literal::String(s),
            Err(err) => Literal::Blob(err.into_bytes()),
        },
    )(i)
}

// Any literal value.
pub fn literal(i: Span) -> IResult<Span, Literal> {
    alt((
        float_literal,
        integer_literal,
        string_literal,
        map(tag_no_case("null"), |_| Literal::Null),
        map(tag_no_case("current_timestamp"), |_| {
            Literal::CurrentTimestamp
        }),
        map(tag_no_case("current_date"), |_| Literal::CurrentDate),
        map(tag_no_case("current_time"), |_| Literal::CurrentTime),
        map(tag("?"), |_| {
            Literal::Placeholder(ItemPlaceholder::QuestionMark)
        }),
        map(preceded(tag(":"), digit1), |num:Span| {
            let value = i32::from_str(str::from_utf8(num.as_bytes()).unwrap()).unwrap();
            Literal::Placeholder(ItemPlaceholder::ColonNumber(value))
        }),
        map(preceded(tag("$"), digit1), |num:Span| {
            let value = i32::from_str(str::from_utf8(num.as_bytes()).unwrap()).unwrap();
            Literal::Placeholder(ItemPlaceholder::DollarNumber(value))
        }),
    ))(i)
}

pub fn literal_expression(i: Span) -> IResult<Span, LiteralExpression> {
    map(
        pair(opt_delimited(tag("("), literal, tag(")")), opt(as_alias)),
        |p| LiteralExpression {
            value: p.0,
            alias: (p.1).map(|a| a.to_string()),
        },
    )(i)
}

// Parse a list of values (e.g., for INSERT syntax).
pub fn value_list(i: Span) -> IResult<Span, Vec<Literal>> {
    many0(delimited(multispace0, literal, opt(ws_sep_comma)))(i)
}

// Parse a reference to a named schema.table, with an optional alias
pub fn schema_table_reference(i: Span) -> IResult<Span, Table> {
    map(
		tuple((
			opt(pair(sql_identifier, tag("."))),
			sql_identifier,
			opt(as_alias)
		)),
	|tup| Table {
        pos: Position::from_span(i),
        name: String::from(str::from_utf8(tup.1.fragment()).unwrap()),
        alias: match tup.2 {
            Some(a) => Some(String::from(a)),
            None => None,
        },
        schema: match tup.0 {
            Some((schema, _)) => Some(String::from(str::from_utf8(schema.fragment()).unwrap())),
            None => None,
        },
    })(i)
}

// Parse a reference to a named table, with an optional alias
pub fn table_reference(i: Span) -> IResult<Span, Table> {
    map(pair(sql_identifier, opt(as_alias)), |tup| Table {
        pos: Position::from_span(i),
        name: String::from(str::from_utf8(tup.0.fragment()).unwrap()),
        alias: match tup.1 {
            Some(a) => Some(String::from(a)),
            None => None,
        },
		schema: None,
    })(i)
}

// Parse rule for a comment part.
pub fn parse_comment(i: Span) -> IResult<Span, String> {
    map(
        preceded(
            delimited(multispace0, tag_no_case("comment"), multispace1),
            delimited(tag("'"), take_until("'"), tag("'")),
        ),
        |comment:Span| String::from(str::from_utf8(comment.fragment()).unwrap()),
    )(i)
}

#[cfg(test)]
mod tests {
    use super::*;

    fn new_span_with_offset(offset: usize, line: u32) -> Span<'static> {
        let span;
        unsafe {
            span = Span::new_from_raw_offset(offset, line, &b""[..], ());
        };
        span
    }

    #[test]
    fn sql_identifiers() {
        let id1 = Span::new(b"foo");
        let id2 = Span::new(b"f_o_o");
        let id3 = Span::new(b"foo12");
        let id4 = Span::new(b":fo oo");
        let id5 = Span::new(b"primary ");
        let id6 = Span::new(b"`primary`");

        assert!(sql_identifier(id1).is_ok());
        assert!(sql_identifier(id2).is_ok());
        assert!(sql_identifier(id3).is_ok());
        assert!(sql_identifier(id4).is_err());
        assert!(sql_identifier(id5).is_err());
        assert!(sql_identifier(id6).is_ok());
    }

    fn test_opt_delimited_fn_call(i: &str) -> IResult<&[u8], &[u8]> {
        opt_delimited(tag("("), tag("abc"), tag(")"))(i.as_bytes())
    }

    #[test]
    fn opt_delimited_tests() {
        // let ok1 = IResult::Ok(("".as_bytes(), "abc".as_bytes()));
        assert_eq!(
            test_opt_delimited_fn_call("abc"),
            IResult::Ok(("".as_bytes(), "abc".as_bytes()))
        );
        assert_eq!(
            test_opt_delimited_fn_call("(abc)"),
            IResult::Ok(("".as_bytes(), "abc".as_bytes()))
        );
        assert!(test_opt_delimited_fn_call("(abc").is_err());
        assert_eq!(
            test_opt_delimited_fn_call("abc)"),
            IResult::Ok((")".as_bytes(), "abc".as_bytes()))
        );
        assert!(test_opt_delimited_fn_call("ab").is_err());
    }

    #[test]
    fn sql_types() {
        let ok = ["bool", "integer(16)", "datetime(16)"];
        let not_ok = ["varchar"];

        let res_ok: Vec<_> = ok
            .iter()
            .map(|t| type_identifier(Span::new(t.as_bytes())).unwrap().1)
            .collect();
        let res_not_ok: Vec<_> = not_ok
            .iter()
            .map(|t| type_identifier(Span::new(t.as_bytes())).is_ok())
            .collect();

        assert_eq!(
            res_ok,
            vec![SqlType::Bool, SqlType::Int(16), SqlType::DateTime(16)]
        );

        assert!(res_not_ok.into_iter().all(|r| r == false));
    }

    #[test]
    fn simple_column_function() {
        let qs = Span::new(b"max(addr_id)");

        let res = column_identifier(qs);
        let mut column = Column::from("addr_id");
        column.pos = Position::new(1, 5);
        let expected = Column {
            pos: Position::new(1, 1),
            name: String::from("max(addr_id)"),
            alias: None,
            table: None,
            function: Some(Box::new(FunctionExpression::Max(
<<<<<<< HEAD
                FunctionArguments::Column(column),
=======
                FunctionArgument::Column(Column::from("addr_id")),
>>>>>>> 23e2b18c
            ))),
        };
        assert_eq!(res.unwrap().1, expected);
    }

    #[test]
    fn simple_generic_function() {
        let qlist = ["coalesce(a,b,c)".as_bytes(), "coalesce (a,b,c)".as_bytes(), "coalesce(a ,b,c)".as_bytes(), "coalesce(a, b,c)".as_bytes()];
        for q in qlist.iter() {
            let res = column_function(q);
            let expected = FunctionExpression::Generic("coalesce".to_string(), 
                FunctionArguments::from(
                    vec!(
                        FunctionArgument::Column(Column::from("a")),
                        FunctionArgument::Column(Column::from("b")),
                        FunctionArgument::Column(Column::from("c"))
                )));
            assert_eq!(res, Ok((&b""[..], expected)));
        }
    }

    #[test]
    fn comment_data() {
        let res = parse_comment(Span::new(b" COMMENT 'test'"));
        assert_eq!(res.unwrap().1, "test");
    }

    #[test]
    fn literal_string_single_backslash_escape() {
        let all_escaped = br#"\0\'\"\b\n\r\t\Z\\\%\_"#;
        for quote in [&b"'"[..], &b"\""[..]].iter() {
            let quoted = &[quote, &all_escaped[..], quote].concat();
            let res = string_literal(Span::new(quoted));
            let expected = Literal::String("\0\'\"\x7F\n\r\t\x1a\\%_".to_string());
            assert_eq!(res, Ok((new_span_with_offset(24, 1), expected)));
        }
    }

    #[test]
    fn literal_string_single_quote() {
        let res = string_literal(Span::new(b"'a''b'"));
        let expected = Literal::String("a'b".to_string());
        assert_eq!(res, Ok((new_span_with_offset(6, 1), expected)));
    }

    #[test]
    fn literal_string_double_quote() {
        let res = string_literal(Span::new(br#""a""b""#));
        let expected = Literal::String(r#"a"b"#.to_string());
        assert_eq!(res, Ok((new_span_with_offset(6, 1), expected)));
    }

    #[test]
    fn terminated_by_semicolon() {
        let res = statement_terminator(Span::new(b"   ;  "));
        assert_eq!(res, Ok((new_span_with_offset(6, 1), ())));
    }
}<|MERGE_RESOLUTION|>--- conflicted
+++ resolved
@@ -2,11 +2,7 @@
 use nom::character::complete::{alphanumeric1, digit1, line_ending, multispace0, multispace1};
 use nom::character::is_alphanumeric;
 use nom::combinator::{map, not, peek};
-<<<<<<< HEAD
-use nom::{IResult, InputLength, AsBytes};
-=======
 use nom::{IResult, InputLength, Parser};
->>>>>>> 23e2b18c
 use std::fmt::{self, Display};
 use std::str;
 use std::str::FromStr;
@@ -21,7 +17,7 @@
 use nom::multi::{fold_many0, many0, many1, separated_list0};
 use nom::sequence::{delimited, pair, preceded, separated_pair, terminated, tuple};
 use table::Table;
-use ::{Span, Position};
+use {Position, Span};
 
 #[derive(Clone, Debug, Eq, Hash, PartialEq, Serialize, Deserialize)]
 pub enum SqlType {
@@ -375,9 +371,6 @@
     }
 }
 
-<<<<<<< HEAD
-fn precision_helper(i: Span) -> IResult<Span, (u8, Option<u8>)> {
-=======
 pub(crate) fn opt_delimited<I: Clone, O1, O2, O3, E: ParseError<I>, F, G, H>(
     mut first: F,
     mut second: G,
@@ -396,19 +389,21 @@
                 let (inp, _) = first.parse(inp)?;
                 let (inp, o2) = second.parse(inp)?;
                 third.parse(inp).map(|(i, _)| (i, o2))
-            },
-        }
-    }
-}
-
-fn precision_helper(i: &[u8]) -> IResult<&[u8], (u8, Option<u8>)> {
->>>>>>> 23e2b18c
+            }
+        }
+    }
+}
+
+fn precision_helper(i: Span) -> IResult<Span, (u8, Option<u8>)> {
     let (remaining_input, (m, d)) = tuple((
         digit1,
         opt(preceded(tag(","), preceded(multispace0, digit1))),
     ))(i)?;
 
-    Ok((remaining_input, (m.fragment()[0], d.map(|r| r.fragment()[0]))))
+    Ok((
+        remaining_input,
+        (m.fragment()[0], d.map(|r| r.fragment()[0])),
+    ))
 }
 
 pub fn precision(i: Span) -> IResult<Span, (u8, Option<u8>)> {
@@ -639,7 +634,7 @@
 }
 
 // Parses the argument for an aggregation function
-pub fn function_argument_parser(i: &[u8]) -> IResult<&[u8], FunctionArgument> {
+pub fn function_argument_parser(i: Span) -> IResult<Span, FunctionArgument> {
     alt((
         map(case_when_column, |cw| FunctionArgument::Conditional(cw)),
         map(column_identifier_no_alias, |c| FunctionArgument::Column(c)),
@@ -648,13 +643,10 @@
 
 // Parses the arguments for an aggregation function, and also returns whether the distinct flag is
 // present.
-<<<<<<< HEAD
-pub fn function_arguments(i: Span) -> IResult<Span, (FunctionArguments, bool)> {
-=======
-pub fn function_arguments(i: &[u8]) -> IResult<&[u8], (FunctionArgument, bool)> {
->>>>>>> 23e2b18c
+pub fn function_arguments(i: Span) -> IResult<Span, (FunctionArgument, bool)> {
     let distinct_parser = opt(tuple((tag_no_case("distinct"), multispace1)));
-    let (remaining_input, (distinct, args)) = tuple((distinct_parser, function_argument_parser))(i)?;
+    let (remaining_input, (distinct, args)) =
+        tuple((distinct_parser, function_argument_parser))(i)?;
     Ok((remaining_input, (args, distinct.is_some())))
 }
 
@@ -673,11 +665,7 @@
     pair(column_identifier_no_alias, opt(group_concat_fx_helper))(i)
 }
 
-<<<<<<< HEAD
-fn delim_fx_args(i: Span) -> IResult<Span, (FunctionArguments, bool)> {
-=======
-fn delim_fx_args(i: &[u8]) -> IResult<&[u8], (FunctionArgument, bool)> {
->>>>>>> 23e2b18c
+fn delim_fx_args(i: Span) -> IResult<Span, (FunctionArgument, bool)> {
     delimited(tag("("), function_arguments, tag(")"))(i)
 }
 
@@ -712,12 +700,25 @@
                 FunctionExpression::GroupConcat(FunctionArgument::Column(col.clone()), sep)
             },
         ),
-        map(tuple((sql_identifier, multispace0, tag("("), separated_list0(tag(","), delimited(multispace0, function_argument_parser, multispace0)), tag(")"))), |tuple| {
-            let (name, _, _, arguments, _) = tuple;
-            FunctionExpression::Generic(
-                str::from_utf8(name).unwrap().to_string(), 
-                FunctionArguments::from(arguments))
-        })
+        map(
+            tuple((
+                sql_identifier,
+                multispace0,
+                tag("("),
+                separated_list0(
+                    tag(","),
+                    delimited(multispace0, function_argument_parser, multispace0),
+                ),
+                tag(")"),
+            )),
+            |tuple| {
+                let (name, _, _, arguments, _) = tuple;
+                FunctionExpression::Generic(
+                    str::from_utf8(name.fragment()).unwrap().to_string(),
+                    FunctionArguments::from(arguments),
+                )
+            },
+        ),
     ))(i)
 }
 
@@ -794,7 +795,7 @@
 
 // Parse an unsigned integer.
 pub fn unsigned_number(i: Span) -> IResult<Span, u64> {
-    map(digit1, |d:Span| {
+    map(digit1, |d: Span| {
         FromStr::from_str(str::from_utf8(d.fragment()).unwrap()).unwrap()
     })(i)
 }
@@ -916,7 +917,7 @@
 
 // Integer literal value
 pub fn integer_literal(i: Span) -> IResult<Span, Literal> {
-    map(pair(opt(tag("-")), digit1), |tup:(Option<Span>, Span)| {
+    map(pair(opt(tag("-")), digit1), |tup: (Option<Span>, Span)| {
         let mut intval = i64::from_str(str::from_utf8(tup.1.fragment()).unwrap()).unwrap();
         if (tup.0).is_some() {
             intval *= -1;
@@ -946,9 +947,9 @@
 /// String literal value
 fn raw_string_quoted(input: Span, is_single_quote: bool) -> IResult<Span, Vec<u8>> {
     // TODO: clean up these assignments. lifetimes and temporary values made it difficult
-    let quote_slice: Span = if is_single_quote { Span::new(b"\'") } else { Span::new(b"\"") };
-    let double_quote_slice: Span = if is_single_quote { Span::new(b"\'\'") } else { Span::new(b"\"\"" )};
-    let backslash_quote: Span = if is_single_quote { Span::new(b"\\\'") } else { Span::new(b"\\\"") };
+    let quote_slice: &[u8] = if is_single_quote { b"\'" } else { b"\"" };
+    let double_quote_slice: &[u8] = if is_single_quote { b"\'\'" } else { b"\"\"" };
+    let backslash_quote: &[u8] = if is_single_quote { b"\\\'" } else { b"\\\"" };
     delimited(
         tag(quote_slice),
         fold_many0(
@@ -972,7 +973,7 @@
             )),
             Vec::new(),
             |mut acc: Vec<u8>, bytes: Span| {
-                acc.extend(bytes.as_bytes());
+                acc.extend(*bytes.fragment());
                 acc
             },
         ),
@@ -1013,12 +1014,12 @@
         map(tag("?"), |_| {
             Literal::Placeholder(ItemPlaceholder::QuestionMark)
         }),
-        map(preceded(tag(":"), digit1), |num:Span| {
-            let value = i32::from_str(str::from_utf8(num.as_bytes()).unwrap()).unwrap();
+        map(preceded(tag(":"), digit1), |num: Span| {
+            let value = i32::from_str(str::from_utf8(num.fragment()).unwrap()).unwrap();
             Literal::Placeholder(ItemPlaceholder::ColonNumber(value))
         }),
-        map(preceded(tag("$"), digit1), |num:Span| {
-            let value = i32::from_str(str::from_utf8(num.as_bytes()).unwrap()).unwrap();
+        map(preceded(tag("$"), digit1), |num: Span| {
+            let value = i32::from_str(str::from_utf8(num.fragment()).unwrap()).unwrap();
             Literal::Placeholder(ItemPlaceholder::DollarNumber(value))
         }),
     ))(i)
@@ -1042,23 +1043,24 @@
 // Parse a reference to a named schema.table, with an optional alias
 pub fn schema_table_reference(i: Span) -> IResult<Span, Table> {
     map(
-		tuple((
-			opt(pair(sql_identifier, tag("."))),
-			sql_identifier,
-			opt(as_alias)
-		)),
-	|tup| Table {
-        pos: Position::from_span(i),
-        name: String::from(str::from_utf8(tup.1.fragment()).unwrap()),
-        alias: match tup.2 {
-            Some(a) => Some(String::from(a)),
-            None => None,
+        tuple((
+            opt(pair(sql_identifier, tag("."))),
+            sql_identifier,
+            opt(as_alias),
+        )),
+        |tup| Table {
+            pos: Position::from_span(i),
+            name: String::from(str::from_utf8(tup.1.fragment()).unwrap()),
+            alias: match tup.2 {
+                Some(a) => Some(String::from(a)),
+                None => None,
+            },
+            schema: match tup.0 {
+                Some((schema, _)) => Some(String::from(str::from_utf8(schema.fragment()).unwrap())),
+                None => None,
+            },
         },
-        schema: match tup.0 {
-            Some((schema, _)) => Some(String::from(str::from_utf8(schema.fragment()).unwrap())),
-            None => None,
-        },
-    })(i)
+    )(i)
 }
 
 // Parse a reference to a named table, with an optional alias
@@ -1070,7 +1072,7 @@
             Some(a) => Some(String::from(a)),
             None => None,
         },
-		schema: None,
+        schema: None,
     })(i)
 }
 
@@ -1081,7 +1083,7 @@
             delimited(multispace0, tag_no_case("comment"), multispace1),
             delimited(tag("'"), take_until("'"), tag("'")),
         ),
-        |comment:Span| String::from(str::from_utf8(comment.fragment()).unwrap()),
+        |comment: Span| String::from(str::from_utf8(comment.fragment()).unwrap()),
     )(i)
 }
 
@@ -1095,6 +1097,12 @@
             span = Span::new_from_raw_offset(offset, line, &b""[..], ());
         };
         span
+    }
+
+    fn column_from_str(name: &str, pos: Position) -> Column {
+        let mut col = Column::from(name);
+        col.pos = pos;
+        col
     }
 
     #[test]
@@ -1171,30 +1179,40 @@
             name: String::from("max(addr_id)"),
             alias: None,
             table: None,
-            function: Some(Box::new(FunctionExpression::Max(
-<<<<<<< HEAD
-                FunctionArguments::Column(column),
-=======
-                FunctionArgument::Column(Column::from("addr_id")),
->>>>>>> 23e2b18c
-            ))),
+            function: Some(Box::new(FunctionExpression::Max(FunctionArgument::Column(
+                column,
+            )))),
         };
         assert_eq!(res.unwrap().1, expected);
     }
 
     #[test]
     fn simple_generic_function() {
-        let qlist = ["coalesce(a,b,c)".as_bytes(), "coalesce (a,b,c)".as_bytes(), "coalesce(a ,b,c)".as_bytes(), "coalesce(a, b,c)".as_bytes()];
+        let qlist = [
+            "coalesce(a,b,c)".as_bytes(),
+            "coalesce (a,b,c)".as_bytes(),
+            "coalesce(a ,b,c)".as_bytes(),
+            "coalesce(a, b,c)".as_bytes(),
+        ];
+        let exp_pos = vec![
+            (15, 10, 12, 14),
+            (16, 11, 13, 15),
+            (16, 10, 13, 15),
+            (16, 10, 13, 15),
+        ];
+        let mut i = 0;
         for q in qlist.iter() {
-            let res = column_function(q);
-            let expected = FunctionExpression::Generic("coalesce".to_string(), 
-                FunctionArguments::from(
-                    vec!(
-                        FunctionArgument::Column(Column::from("a")),
-                        FunctionArgument::Column(Column::from("b")),
-                        FunctionArgument::Column(Column::from("c"))
-                )));
-            assert_eq!(res, Ok((&b""[..], expected)));
+            let res = column_function(Span::new(q));
+            let expected = FunctionExpression::Generic(
+                "coalesce".to_string(),
+                FunctionArguments::from(vec![
+                    FunctionArgument::Column(column_from_str("a", Position::new(1, exp_pos[i].1))),
+                    FunctionArgument::Column(column_from_str("b", Position::new(1, exp_pos[i].2))),
+                    FunctionArgument::Column(column_from_str("c", Position::new(1, exp_pos[i].3))),
+                ]),
+            );
+            assert_eq!(res, Ok((new_span_with_offset(exp_pos[i].0, 1), expected)));
+            i += 1;
         }
     }
 
