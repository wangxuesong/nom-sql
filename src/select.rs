--- conflicted
+++ resolved
@@ -18,7 +18,7 @@
 use nom::IResult;
 use order::{order_clause, OrderClause};
 use table::Table;
-use ::{Span, Position};
+use {Position, Span};
 
 #[derive(Clone, Debug, Eq, Hash, PartialEq, Serialize, Deserialize)]
 pub struct GroupByClause {
@@ -336,11 +336,11 @@
     }
 
     fn table_from_str(name: &str, pos: Position) -> Table {
-        Table{
+        Table {
             pos,
             name: String::from(name),
             alias: None,
-            schema: None
+            schema: None,
         }
     }
 
@@ -370,7 +370,10 @@
             SelectStatement {
                 pos: Position::new(1, 1),
                 tables: vec![table_from_str("users", Position::new(1, 34))],
-                fields: columns(&[("users.id", Position::new(1, 8)), ("users.name", Position::new(1, 18))]),
+                fields: columns(&[
+                    ("users.id", Position::new(1, 8)),
+                    ("users.name", Position::new(1, 18))
+                ]),
                 ..Default::default()
             }
         );
@@ -434,7 +437,10 @@
             res.unwrap().1,
             SelectStatement {
                 pos: Position::new(1, 1),
-                tables: vec![table_from_str("users", Position::new(1, 21)), table_from_str("votes", Position::new(1, 28))],
+                tables: vec![
+                    table_from_str("users", Position::new(1, 21)),
+                    table_from_str("votes", Position::new(1, 28))
+                ],
                 fields: vec![FieldDefinitionExpression::AllInTable(String::from("users"))],
                 ..Default::default()
             }
@@ -560,7 +566,7 @@
                     pos: Position::new(1, 15),
                     name: String::from("PaperTag"),
                     alias: Some(String::from("t")),
-					schema: None,
+                    schema: None,
                 },],
                 fields: vec![FieldDefinitionExpression::All],
                 ..Default::default()
@@ -583,7 +589,7 @@
                     pos: Position::new(1, 15),
                     name: String::from("PaperTag"),
                     alias: Some(String::from("t")),
-					schema: Some(String::from("db1")),
+                    schema: Some(String::from("db1")),
                 },],
                 fields: vec![FieldDefinitionExpression::All],
                 ..Default::default()
@@ -712,7 +718,10 @@
         };
         let left_comp = Box::new(ComparisonOp(left_ct));
         let right_ct = ConditionTree {
-            left: Box::new(Base(Field(column(&("paperStorageId", Position::new(1, 55)))))),
+            left: Box::new(Base(Field(column(&(
+                "paperStorageId",
+                Position::new(1, 55),
+            ))))),
             right: Box::new(Base(Literal(Literal::Placeholder(
                 ItemPlaceholder::QuestionMark,
             )))),
@@ -771,13 +780,11 @@
     fn aggregation_column() {
         let qstring = "SELECT max(addr_id) FROM address;";
 
-<<<<<<< HEAD
-        let res = selection(Span::new(qstring.as_bytes()));
-        let agg_expr = FunctionExpression::Max(FunctionArguments::Column(column(&("addr_id", Position::new(1, 12)))));
-=======
-        let res = selection(qstring.as_bytes());
-        let agg_expr = FunctionExpression::Max(FunctionArgument::Column(Column::from("addr_id")));
->>>>>>> 23e2b18c
+        let res = selection(Span::new(qstring.as_bytes()));
+        let agg_expr = FunctionExpression::Max(FunctionArgument::Column(column(&(
+            "addr_id",
+            Position::new(1, 12),
+        ))));
         assert_eq!(
             res.unwrap().1,
             SelectStatement {
@@ -799,13 +806,11 @@
     fn aggregation_column_with_alias() {
         let qstring = "SELECT max(addr_id) AS max_addr FROM address;";
 
-<<<<<<< HEAD
-        let res = selection(Span::new(qstring.as_bytes()));
-        let agg_expr = FunctionExpression::Max(FunctionArguments::Column(column(&("addr_id", Position::new(1, 12)))));
-=======
-        let res = selection(qstring.as_bytes());
-        let agg_expr = FunctionExpression::Max(FunctionArgument::Column(Column::from("addr_id")));
->>>>>>> 23e2b18c
+        let res = selection(Span::new(qstring.as_bytes()));
+        let agg_expr = FunctionExpression::Max(FunctionArgument::Column(column(&(
+            "addr_id",
+            Position::new(1, 12),
+        ))));
         let expected_stmt = SelectStatement {
             pos: Position::new(1, 1),
             tables: vec![table_from_str("address", Position::new(1, 38))],
@@ -851,12 +856,10 @@
         let qstring = "SELECT COUNT(DISTINCT vote_id) FROM votes GROUP BY aid;";
 
         let res = selection(Span::new(qstring.as_bytes()));
-        let agg_expr =
-<<<<<<< HEAD
-            FunctionExpression::Count(FunctionArguments::Column(column(&("vote_id", Position::new(1, 23)))), true);
-=======
-            FunctionExpression::Count(FunctionArgument::Column(Column::from("vote_id")), true);
->>>>>>> 23e2b18c
+        let agg_expr = FunctionExpression::Count(
+            FunctionArgument::Column(column(&("vote_id", Position::new(1, 23)))),
+            true,
+        );
         let expected_stmt = SelectStatement {
             pos: Position::new(1, 1),
             tables: vec![table_from_str("votes", Position::new(1, 37))],
@@ -888,13 +891,8 @@
             operator: Operator::Greater,
         });
         let agg_expr = FunctionExpression::Count(
-<<<<<<< HEAD
-            FunctionArguments::Conditional(CaseWhenExpression {
+            FunctionArgument::Conditional(CaseWhenExpression {
                 then_expr: ColumnOrLiteral::Column(column(&("vote_id", Position::new(1, 42)))),
-=======
-            FunctionArgument::Conditional(CaseWhenExpression {
-                then_expr: ColumnOrLiteral::Column(Column::from("vote_id")),
->>>>>>> 23e2b18c
                 else_expr: None,
                 condition: filter_cond,
             }),
@@ -931,13 +929,8 @@
             operator: Operator::Equal,
         });
         let agg_expr = FunctionExpression::Sum(
-<<<<<<< HEAD
-            FunctionArguments::Conditional(CaseWhenExpression {
+            FunctionArgument::Conditional(CaseWhenExpression {
                 then_expr: ColumnOrLiteral::Column(column(&("vote_id", Position::new(1, 36)))),
-=======
-            FunctionArgument::Conditional(CaseWhenExpression {
-                then_expr: ColumnOrLiteral::Column(Column::from("vote_id")),
->>>>>>> 23e2b18c
                 else_expr: None,
                 condition: filter_cond,
             }),
@@ -975,13 +968,8 @@
             operator: Operator::Equal,
         });
         let agg_expr = FunctionExpression::Sum(
-<<<<<<< HEAD
-            FunctionArguments::Conditional(CaseWhenExpression {
+            FunctionArgument::Conditional(CaseWhenExpression {
                 then_expr: ColumnOrLiteral::Column(column(&("vote_id", Position::new(1, 36)))),
-=======
-            FunctionArgument::Conditional(CaseWhenExpression {
-                then_expr: ColumnOrLiteral::Column(Column::from("vote_id")),
->>>>>>> 23e2b18c
                 else_expr: Some(ColumnOrLiteral::Literal(Literal::Integer(6))),
                 condition: filter_cond,
             }),
@@ -1017,7 +1005,10 @@
 
         let filter_cond = LogicalOp(ConditionTree {
             left: Box::new(ComparisonOp(ConditionTree {
-                left: Box::new(Base(Field(column(&("votes.story_id", Position::new(2, 29)))))),
+                left: Box::new(Base(Field(column(&(
+                    "votes.story_id",
+                    Position::new(2, 29),
+                ))))),
                 right: Box::new(Base(Literal(Literal::Null))),
                 operator: Operator::Equal,
             })),
@@ -1029,13 +1020,8 @@
             operator: Operator::And,
         });
         let agg_expr = FunctionExpression::Count(
-<<<<<<< HEAD
-            FunctionArguments::Conditional(CaseWhenExpression {
+            FunctionArgument::Conditional(CaseWhenExpression {
                 then_expr: ColumnOrLiteral::Column(column(&("votes.vote", Position::new(2, 76)))),
-=======
-            FunctionArgument::Conditional(CaseWhenExpression {
-                then_expr: ColumnOrLiteral::Column(Column::from("votes.vote")),
->>>>>>> 23e2b18c
                 else_expr: None,
                 condition: filter_cond,
             }),
@@ -1064,24 +1050,27 @@
     fn generic_function_query() {
         let qstring = "SELECT coalesce(a, b,c) as x,d FROM sometable;";
 
-        let res = selection(qstring.as_bytes());
+        let res = selection(Span::new(qstring.as_bytes()));
         let agg_expr = FunctionExpression::Generic(
             String::from("coalesce"),
             FunctionArguments {
                 arguments: vec![
                     FunctionArgument::Column(Column {
+                        pos: Position::new(1, 17),
                         name: String::from("a"),
                         alias: None,
                         table: None,
                         function: None,
                     }),
                     FunctionArgument::Column(Column {
+                        pos: Position::new(1, 20),
                         name: String::from("b"),
                         alias: None,
                         table: None,
                         function: None,
                     }),
                     FunctionArgument::Column(Column {
+                        pos: Position::new(1, 22),
                         name: String::from("c"),
                         alias: None,
                         table: None,
@@ -1091,15 +1080,18 @@
             },
         );
         let expected_stmt = SelectStatement {
-            tables: vec![Table::from("sometable")],
+            pos: Position::new(1, 1),
+            tables: vec![table_from_str("sometable", Position::new(1, 37))],
             fields: vec![
                 FieldDefinitionExpression::Col(Column {
+                    pos: Position::new(1, 8),
                     name: String::from("x"),
                     alias: Some(String::from("x")),
                     table: None,
                     function: Some(Box::new(agg_expr)),
                 }),
                 FieldDefinitionExpression::Col(Column {
+                    pos: Position::new(1, 30),
                     name: String::from("d"),
                     alias: None,
                     table: None,
@@ -1124,7 +1116,10 @@
                 operator: Operator::Equal,
             })),
             right: Box::new(ComparisonOp(ConditionTree {
-                left: Box::new(Base(Field(column(&("item.i_subject", Position::new(1, 64)))))),
+                left: Box::new(Base(Field(column(&(
+                    "item.i_subject",
+                    Position::new(1, 64),
+                ))))),
                 right: Box::new(Base(Literal(Literal::Placeholder(
                     ItemPlaceholder::QuestionMark,
                 )))),
@@ -1136,11 +1131,17 @@
             res.unwrap().1,
             SelectStatement {
                 pos: Position::new(1, 1),
-                tables: vec![table_from_str("item", Position::new(1, 15)), table_from_str("author", Position::new(1, 21))],
+                tables: vec![
+                    table_from_str("item", Position::new(1, 15)),
+                    table_from_str("author", Position::new(1, 21))
+                ],
                 fields: vec![FieldDefinitionExpression::All],
                 where_clause: expected_where_cond,
                 order: Some(OrderClause {
-                    columns: vec![(column(&("item.i_title", Position::new(1, 92))), OrderType::OrderAscending)],
+                    columns: vec![(
+                        column(&("item.i_title", Position::new(1, 92))),
+                        OrderType::OrderAscending
+                    )],
                 }),
                 limit: Some(LimitClause {
                     limit: 50,
@@ -1163,7 +1164,10 @@
             join: vec![JoinClause {
                 operator: JoinOperator::Join,
                 right: JoinRightSide::Table(table_from_str("PCMember", Position::new(1, 40))),
-                constraint: JoinConstraint::Using(vec![column(&("contactId", Position::new(1, 56)))]),
+                constraint: JoinConstraint::Using(vec![column(&(
+                    "contactId",
+                    Position::new(1, 56),
+                ))]),
             }],
             ..Default::default()
         };
@@ -1180,8 +1184,14 @@
 
         let res = selection(Span::new(qstring.as_bytes()));
         let ct = ConditionTree {
-            left: Box::new(Base(Field(column(&("PCMember.contactId", Position::new(1, 62)))))),
-            right: Box::new(Base(Field(column(&("PaperReview.contactId", Position::new(1, 81)))))),
+            left: Box::new(Base(Field(column(&(
+                "PCMember.contactId",
+                Position::new(1, 62),
+            ))))),
+            right: Box::new(Base(Field(column(&(
+                "PaperReview.contactId",
+                Position::new(1, 81),
+            ))))),
             operator: Operator::Equal,
         };
         let join_cond = ConditionExpression::ComparisonOp(ct);
@@ -1195,7 +1205,10 @@
                 constraint: JoinConstraint::On(join_cond),
             }],
             order: Some(OrderClause {
-                columns: vec![(column(&("contactId", Position::new(1, 113))), OrderType::OrderAscending)],
+                columns: vec![(
+                    column(&("contactId", Position::new(1, 113))),
+                    OrderType::OrderAscending,
+                )],
             }),
             ..Default::default()
         };
@@ -1208,8 +1221,14 @@
                        order by contactId;";
         let res = selection(Span::new(qstring.as_bytes()));
         let ct = ConditionTree {
-            left: Box::new(Base(Field(column(&("PCMember.contactId", Position::new(1, 61)))))),
-            right: Box::new(Base(Field(column(&("PaperReview.contactId", Position::new(1, 80)))))),
+            left: Box::new(Base(Field(column(&(
+                "PCMember.contactId",
+                Position::new(1, 61),
+            ))))),
+            right: Box::new(Base(Field(column(&(
+                "PaperReview.contactId",
+                Position::new(1, 80),
+            ))))),
             operator: Operator::Equal,
         };
         let join_cond = ConditionExpression::ComparisonOp(ct);
@@ -1223,7 +1242,10 @@
                 constraint: JoinConstraint::On(join_cond),
             }],
             order: Some(OrderClause {
-                columns: vec![(column(&("contactId", Position::new(1, 111))), OrderType::OrderAscending)],
+                columns: vec![(
+                    column(&("contactId", Position::new(1, 111))),
+                    OrderType::OrderAscending,
+                )],
             }),
             ..Default::default()
         };
@@ -1248,7 +1270,10 @@
 
         let res = selection(Span::new(qstring.as_bytes()));
         let ct = ConditionTree {
-            left: Box::new(Base(Field(column(&("ContactInfo.contactId", Position::new(1, 289)))))),
+            left: Box::new(Base(Field(column(&(
+                "ContactInfo.contactId",
+                Position::new(1, 289),
+            ))))),
             right: Box::new(Base(Literal(Literal::Placeholder(
                 ItemPlaceholder::QuestionMark,
             )))),
@@ -1273,11 +1298,36 @@
                     ("Chair.contactId", Position::new(1, 54))
                 ]),
                 join: vec![
-                    mkjoin("PaperReview", "contactId", Position::new(1, 97), Position::new(1, 116)),
-                    mkjoin("PaperConflict", "contactId", Position::new(1, 137), Position::new(1, 158)),
-                    mkjoin("PCMember", "contactId", Position::new(1, 179), Position::new(1, 195)),
-                    mkjoin("ChairAssistant", "contactId", Position::new(1, 216), Position::new(1, 238)),
-                    mkjoin("Chair", "contactId", Position::new(1, 259), Position::new(1, 272)),
+                    mkjoin(
+                        "PaperReview",
+                        "contactId",
+                        Position::new(1, 97),
+                        Position::new(1, 116)
+                    ),
+                    mkjoin(
+                        "PaperConflict",
+                        "contactId",
+                        Position::new(1, 137),
+                        Position::new(1, 158)
+                    ),
+                    mkjoin(
+                        "PCMember",
+                        "contactId",
+                        Position::new(1, 179),
+                        Position::new(1, 195)
+                    ),
+                    mkjoin(
+                        "ChairAssistant",
+                        "contactId",
+                        Position::new(1, 216),
+                        Position::new(1, 238)
+                    ),
+                    mkjoin(
+                        "Chair",
+                        "contactId",
+                        Position::new(1, 259),
+                        Position::new(1, 272)
+                    ),
                 ],
                 where_clause: expected_where_cond,
                 ..Default::default()
@@ -1294,27 +1344,39 @@
         let res = selection(Span::new(qstr.as_bytes()));
         let inner_where_clause = ComparisonOp(ConditionTree {
             left: Box::new(Base(Field(column(&("orders.o_id", Position::new(1, 108)))))),
-            right: Box::new(Base(Field(column(&("order_line.ol_o_id", Position::new(1, 122)))))),
+            right: Box::new(Base(Field(column(&(
+                "order_line.ol_o_id",
+                Position::new(1, 122),
+            ))))),
             operator: Operator::Equal,
         });
 
         let inner_select = SelectStatement {
             pos: Position::new(1, 64),
-            tables: vec![table_from_str("orders", Position::new(1, 83)), table_from_str("order_line", Position::new(1, 91))],
+            tables: vec![
+                table_from_str("orders", Position::new(1, 83)),
+                table_from_str("order_line", Position::new(1, 91)),
+            ],
             fields: columns(&[("o_c_id", Position::new(1, 71))]),
             where_clause: Some(inner_where_clause),
             ..Default::default()
         };
 
         let outer_where_clause = ComparisonOp(ConditionTree {
-            left: Box::new(Base(Field(column(&("orders.o_c_id", Position::new(1, 46)))))),
+            left: Box::new(Base(Field(column(&(
+                "orders.o_c_id",
+                Position::new(1, 46),
+            ))))),
             right: Box::new(Base(NestedSelect(Box::new(inner_select)))),
             operator: Operator::In,
         });
 
         let outer_select = SelectStatement {
             pos: Position::new(1, 1),
-            tables: vec![table_from_str("orders", Position::new(1, 21)), table_from_str("order_line", Position::new(1, 29))],
+            tables: vec![
+                table_from_str("orders", Position::new(1, 21)),
+                table_from_str("order_line", Position::new(1, 29)),
+            ],
             fields: columns(&[("ol_i_id", Position::new(1, 8))]),
             where_clause: Some(outer_where_clause),
             ..Default::default()
@@ -1332,11 +1394,10 @@
 
         let res = selection(Span::new(qstr.as_bytes()));
 
-<<<<<<< HEAD
-        let agg_expr = FunctionExpression::Max(FunctionArguments::Column(column(&("o_id", Position::new(1, 171)))));
-=======
-        let agg_expr = FunctionExpression::Max(FunctionArgument::Column(Column::from("o_id")));
->>>>>>> 23e2b18c
+        let agg_expr = FunctionExpression::Max(FunctionArgument::Column(column(&(
+            "o_id",
+            Position::new(1, 171),
+        ))));
         let recursive_select = SelectStatement {
             pos: Position::new(1, 160),
             tables: vec![table_from_str("orders", Position::new(1, 182))],
@@ -1352,7 +1413,10 @@
 
         let cop1 = ComparisonOp(ConditionTree {
             left: Box::new(Base(Field(column(&("orders.o_id", Position::new(1, 108)))))),
-            right: Box::new(Base(Field(column(&("order_line.ol_o_id", Position::new(1, 122)))))),
+            right: Box::new(Base(Field(column(&(
+                "order_line.ol_o_id",
+                Position::new(1, 122),
+            ))))),
             operator: Operator::Equal,
         });
 
@@ -1370,21 +1434,30 @@
 
         let inner_select = SelectStatement {
             pos: Position::new(1, 64),
-            tables: vec![table_from_str("orders", Position::new(1, 83)), table_from_str("order_line", Position::new(1, 91))],
+            tables: vec![
+                table_from_str("orders", Position::new(1, 83)),
+                table_from_str("order_line", Position::new(1, 91)),
+            ],
             fields: columns(&[("o_c_id", Position::new(1, 71))]),
             where_clause: Some(inner_where_clause),
             ..Default::default()
         };
 
         let outer_where_clause = ComparisonOp(ConditionTree {
-            left: Box::new(Base(Field(column(&("orders.o_c_id", Position::new(1, 46)))))),
+            left: Box::new(Base(Field(column(&(
+                "orders.o_c_id",
+                Position::new(1, 46),
+            ))))),
             right: Box::new(Base(NestedSelect(Box::new(inner_select)))),
             operator: Operator::In,
         });
 
         let outer_select = SelectStatement {
             pos: Position::new(1, 1),
-            tables: vec![table_from_str("orders", Position::new(1, 21)), table_from_str("order_line", Position::new(1, 29))],
+            tables: vec![
+                table_from_str("orders", Position::new(1, 21)),
+                table_from_str("order_line", Position::new(1, 29)),
+            ],
             fields: columns(&[("ol_i_id", Position::new(1, 8))]),
             where_clause: Some(outer_where_clause),
             ..Default::default()
@@ -1423,7 +1496,10 @@
         let outer_select = SelectStatement {
             pos: Position::new(1, 1),
             tables: vec![table_from_str("orders", Position::new(1, 27))],
-            fields: columns(&[("o_id", Position::new(1, 8)), ("ol_i_id", Position::new(1, 14))]),
+            fields: columns(&[
+                ("o_id", Position::new(1, 8)),
+                ("ol_i_id", Position::new(1, 14)),
+            ]),
             join: vec![JoinClause {
                 operator: JoinOperator::Join,
                 right: JoinRightSide::NestedSelect(Box::new(inner_select), Some("ids".into())),
@@ -1450,26 +1526,27 @@
             pos: Position::new(1, 1),
             tables: vec![table_from_str("orders", Position::new(1, 28))],
             fields: vec![FieldDefinitionExpression::Value(
-<<<<<<< HEAD
-                FieldValueExpression::Arithmetic(ArithmeticExpression {
-                    alias: None,
-                    op: ArithmeticOperator::Subtract,
-                    left: ArithmeticBase::Column(Column {
-                        pos: Position::new(1, 8),
-=======
+                // <<<<<<< HEAD
+                //                 FieldValueExpression::Arithmetic(ArithmeticExpression {
+                //                     alias: None,
+                //                     op: ArithmeticOperator::Subtract,
+                //                     left: ArithmeticBase::Column(Column {
+                //                         pos: Position::new(1, 8),
+                // =======
                 FieldValueExpression::Arithmetic(ArithmeticExpression::new(
                     ArithmeticOperator::Subtract,
                     ArithmeticBase::Column(Column {
->>>>>>> 23e2b18c
+                        // >>>>>>> upstream/master
+                        pos: Position::new(1, 8),
                         name: String::from("max(o_id)"),
                         alias: None,
                         table: None,
                         function: Some(Box::new(FunctionExpression::Max(
-<<<<<<< HEAD
-                            FunctionArguments::Column(column(&("o_id", Position::new(1, 12)))),
-=======
-                            FunctionArgument::Column("o_id".into()),
->>>>>>> 23e2b18c
+                            // <<<<<<< HEAD
+                            FunctionArgument::Column(column(&("o_id", Position::new(1, 12)))),
+                            // =======
+                            //                             FunctionArgument::Column("o_id".into()),
+                            // >>>>>>> upstream/master
                         ))),
                     }),
                     ArithmeticBase::Scalar(3333.into()),
@@ -1493,26 +1570,27 @@
             pos: Position::new(1, 1),
             tables: vec![table_from_str("orders", Position::new(1, 41))],
             fields: vec![FieldDefinitionExpression::Value(
-<<<<<<< HEAD
-                FieldValueExpression::Arithmetic(ArithmeticExpression {
-                    alias: Some(String::from("double_max")),
-                    op: ArithmeticOperator::Multiply,
-                    left: ArithmeticBase::Column(Column {
-                        pos: Position::new(1, 8),
-=======
+                // <<<<<<< HEAD
+                //                 FieldValueExpression::Arithmetic(ArithmeticExpression {
+                //                     alias: Some(String::from("double_max")),
+                //                     op: ArithmeticOperator::Multiply,
+                //                     left: ArithmeticBase::Column(Column {
+                //                         pos: Position::new(1, 8),
+                // =======
                 FieldValueExpression::Arithmetic(ArithmeticExpression::new(
                     ArithmeticOperator::Multiply,
                     ArithmeticBase::Column(Column {
->>>>>>> 23e2b18c
+                        pos: Position::new(1, 8),
+                        // >>>>>>> upstream/master
                         name: String::from("max(o_id)"),
                         alias: None,
                         table: None,
                         function: Some(Box::new(FunctionExpression::Max(
-<<<<<<< HEAD
-                            FunctionArguments::Column(column(&("o_id", Position::new(1, 12)))),
-=======
-                            FunctionArgument::Column("o_id".into()),
->>>>>>> 23e2b18c
+                            // <<<<<<< HEAD
+                            FunctionArgument::Column(column(&("o_id", Position::new(1, 12)))),
+                            // =======
+                            //                             FunctionArgument::Column("o_id".into()),
+                            // >>>>>>> upstream/master
                         ))),
                     }),
                     ArithmeticBase::Scalar(2.into()),
@@ -1535,7 +1613,10 @@
         let res = selection(Span::new(qstr.as_bytes()));
 
         let expected_where_clause = Some(ComparisonOp(ConditionTree {
-            left: Box::new(Base(Field(column(&("auth_permission.content_type_id", Position::new(5, 27)))))),
+            left: Box::new(Base(Field(column(&(
+                "auth_permission.content_type_id",
+                Position::new(5, 27),
+            ))))),
             right: Box::new(Base(LiteralList(vec![0.into()]))),
             operator: Operator::In,
         }));
@@ -1544,16 +1625,31 @@
             pos: Position::new(1, 1),
             tables: vec![table_from_str("auth_permission", Position::new(2, 26))],
             fields: vec![
-                FieldDefinitionExpression::Col(column(&("auth_permission.content_type_id", Position::new(1, 8)))),
-                FieldDefinitionExpression::Col(column(&("auth_permission.codename", Position::new(1, 45)))),
+                FieldDefinitionExpression::Col(column(&(
+                    "auth_permission.content_type_id",
+                    Position::new(1, 8),
+                ))),
+                FieldDefinitionExpression::Col(column(&(
+                    "auth_permission.codename",
+                    Position::new(1, 45),
+                ))),
             ],
             join: vec![JoinClause {
                 operator: JoinOperator::Join,
-                right: JoinRightSide::Table(table_from_str("django_content_type", Position::new(3, 26))),
+                right: JoinRightSide::Table(table_from_str(
+                    "django_content_type",
+                    Position::new(3, 26),
+                )),
                 constraint: JoinConstraint::On(ComparisonOp(ConditionTree {
                     operator: Operator::Equal,
-                    left: Box::new(Base(Field(column(&("auth_permission.content_type_id", Position::new(4, 28)))))),
-                    right: Box::new(Base(Field(column(&("django_content_type.id", Position::new(4, 66)))))),
+                    left: Box::new(Base(Field(column(&(
+                        "auth_permission.content_type_id",
+                        Position::new(4, 28),
+                    ))))),
+                    right: Box::new(Base(Field(column(&(
+                        "django_content_type.id",
+                        Position::new(4, 66),
+                    ))))),
                 })),
             }],
             where_clause: expected_where_clause,
