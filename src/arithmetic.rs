--- conflicted
+++ resolved
@@ -18,15 +18,7 @@
         as_alias, column_identifier_no_alias, integer_literal, type_identifier, Literal, SqlType,
     },
 };
-<<<<<<< HEAD
-use nom::branch::alt;
-use nom::bytes::complete::{tag, tag_no_case};
-use nom::combinator::{map, opt};
-use nom::sequence::{terminated, tuple};
-use nom::IResult;
 use Span;
-=======
->>>>>>> 23e2b18c
 
 #[derive(Debug, Clone, Deserialize, Eq, Hash, PartialEq, Serialize)]
 pub enum ArithmeticOperator {
@@ -159,20 +151,14 @@
     alt((arithmetic_cast_helper, map(arithmetic_base, |v| (v, None))))(i)
 }
 
-<<<<<<< HEAD
-// Parse standard math operators.
-// TODO(malte): this doesn't currently observe operator precedence.
-pub fn arithmetic_operator(i: Span) -> IResult<Span, ArithmeticOperator> {
-=======
-pub fn add_sub_operator(i: &[u8]) -> IResult<&[u8], ArithmeticOperator> {
->>>>>>> 23e2b18c
+pub fn add_sub_operator(i: Span) -> IResult<Span, ArithmeticOperator> {
     alt((
         map(tag("+"), |_| ArithmeticOperator::Add),
         map(tag("-"), |_| ArithmeticOperator::Subtract),
     ))(i)
 }
 
-pub fn mul_div_operator(i: &[u8]) -> IResult<&[u8], ArithmeticOperator> {
+pub fn mul_div_operator(i: Span) -> IResult<Span, ArithmeticOperator> {
     alt((
         map(tag("*"), |_| ArithmeticOperator::Multiply),
         map(tag("/"), |_| ArithmeticOperator::Divide),
@@ -195,20 +181,7 @@
     ))(i)
 }
 
-<<<<<<< HEAD
-// Parse simple arithmetic expressions combining literals, and columns and literals.
-// TODO(malte): this doesn't currently support nested expressions.
-pub fn arithmetic_expression(i: Span) -> IResult<Span, ArithmeticExpression> {
-    let (remaining_input, (left, _, op, _, right, opt_alias)) = tuple((
-        arithmetic_cast,
-        multispace0,
-        arithmetic_operator,
-        multispace0,
-        arithmetic_cast,
-        opt(as_alias),
-    ))(i)?;
-=======
-fn arithmetic(i: &[u8]) -> IResult<&[u8], Arithmetic> {
+fn arithmetic(i: Span) -> IResult<Span, Arithmetic> {
     let res = expr(i)?;
     match res.1 {
         ArithmeticItem::Base(ArithmeticBase::Column(_))
@@ -219,9 +192,8 @@
         ArithmeticItem::Expr(expr) => Ok((res.0, *expr)),
     }
 }
->>>>>>> 23e2b18c
-
-fn expr(i: &[u8]) -> IResult<&[u8], ArithmeticItem> {
+
+fn expr(i: Span) -> IResult<Span, ArithmeticItem> {
     map(pair(term, many0(expr_rest)), |(item, rs)| {
         rs.into_iter().fold(item, |acc, (o, r)| {
             ArithmeticItem::Expr(Box::new(Arithmetic {
@@ -233,11 +205,11 @@
     })(i)
 }
 
-fn expr_rest(i: &[u8]) -> IResult<&[u8], (ArithmeticOperator, ArithmeticItem)> {
+fn expr_rest(i: Span) -> IResult<Span, (ArithmeticOperator, ArithmeticItem)> {
     separated_pair(preceded(multispace0, add_sub_operator), multispace0, term)(i)
 }
 
-fn term(i: &[u8]) -> IResult<&[u8], ArithmeticItem> {
+fn term(i: Span) -> IResult<Span, ArithmeticItem> {
     map(pair(arithmetic_cast, many0(term_rest)), |(b, rs)| {
         rs.into_iter()
             .fold(ArithmeticItem::Base(b.0), |acc, (o, r)| {
@@ -250,7 +222,7 @@
     })(i)
 }
 
-fn term_rest(i: &[u8]) -> IResult<&[u8], (ArithmeticOperator, ArithmeticItem)> {
+fn term_rest(i: Span) -> IResult<Span, (ArithmeticOperator, ArithmeticItem)> {
     separated_pair(
         preceded(multispace0, mul_div_operator),
         multispace0,
@@ -259,7 +231,7 @@
 }
 
 // Parse simple arithmetic expressions combining literals, and columns and literals.
-pub fn arithmetic_expression(i: &[u8]) -> IResult<&[u8], ArithmeticExpression> {
+pub fn arithmetic_expression(i: Span) -> IResult<Span, ArithmeticExpression> {
     map(pair(arithmetic, opt(as_alias)), |(ari, opt_alias)| {
         ArithmeticExpression {
             ari,
@@ -276,12 +248,9 @@
     };
 
     use super::*;
-<<<<<<< HEAD
-    use Position;
-=======
     use nom::error::ErrorKind;
     use nom::AsBytes;
->>>>>>> 23e2b18c
+    use Position;
 
     #[test]
     fn it_parses_arithmetic_expressions() {
@@ -353,15 +322,9 @@
                     name: String::from("max(foo)"),
                     alias: None,
                     table: None,
-<<<<<<< HEAD
-                    function: Some(Box::new(FunctionExpression::Max(
-                        FunctionArguments::Column(column6),
-                    ))),
-=======
                     function: Some(Box::new(FunctionExpression::Max(FunctionArgument::Column(
-                        "foo".into(),
+                        column6,
                     )))),
->>>>>>> 23e2b18c
                 }),
                 Scalar(3333.into()),
                 None,
@@ -435,12 +398,7 @@
         let mut c4: Column = "foo".into();
         c4.pos = Position::new(1, 21);
         let expected = [
-            ArithmeticExpression::new(
-                Add,
-                ABColumn(c1),
-                ABColumn(c2),
-                None,
-            ),
+            ArithmeticExpression::new(Add, ABColumn(c1), ABColumn(c2), None),
             ArithmeticExpression::new(Subtract, Scalar(5.into()), ABColumn(c3), None),
             ArithmeticExpression::new(
                 Subtract,
@@ -511,7 +469,7 @@
             ];
 
         for (i, e) in qs.iter().enumerate() {
-            let res = arithmetic(e.as_bytes());
+            let res = arithmetic(Span::new(e.as_bytes()));
             let ari = res.unwrap().1;
             assert_eq!(ari, expects[i]);
             assert_eq!(format!("{}", ari), qs[i]);
@@ -519,10 +477,16 @@
     }
 
     #[test]
-    fn arithmetic_scalar(){
+    fn arithmetic_scalar() {
         let qs = "56";
-        let res = arithmetic(qs.as_bytes());
+        let res = arithmetic(Span::new(qs.as_bytes()));
         assert!(res.is_err());
-        assert_eq!(nom::Err::Error(nom::error::Error::new(qs.as_bytes(), ErrorKind::Tag)), res.err().unwrap());
+        assert_eq!(
+            nom::Err::Error(nom::error::Error::new(
+                Span::new(qs.as_bytes()),
+                ErrorKind::Tag
+            )),
+            res.err().unwrap()
+        );
     }
 }